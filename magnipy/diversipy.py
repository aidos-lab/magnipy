from magnipy import Magnipy
import numpy as np
from magnipy.magnitude.scales import get_scales


class Diversipy:
    def __init__(
        self,
        # Input data parameters:
        Xs,
        # Parameters for the evaluation scales:
        ts=None,
        n_ts=30,
        target_prop=0.95,
        q=0.5,
        ref_space=None,
        # Parameters for the distance metric:
        metric="euclidean",
        p=2,
        n_neighbors=12,
        # Parameters for the magnitude function computation:
        method=None,
        # Other parameters:
        names=None,
    ):
        """
        Compute the magnitude functions for multiple datasets / spaces and compare their diversity.

        Parameters
        ----------
        Input data parameters:
        Xs : list of array_like, shape (`n_obs`, `n_vars`)
            A list of datasets whose rows are observations and columns are features.
            We assume that all datasets are subsets of the same space, so that
            their distances and magnitude functions can be directly compared.

        Parameters for the evaluation scales:
        ts : array_like, shape (`n_ts`,)
            The scales at which to compute the magnitude functions. If None, the scales are computed automatically.
        n_ts : int
            The number of scales at which to compute the magnitude functions.
        target_prop : float
            The proportion of cardinality that the magnitude functon converges to.
            Used to finding the evaluation scales across datasets.
        q : float
            The quantile to use for determining the common scales. By default 0.5 (median convergence scale).
            Only used if ts is None and ref_space is None.
        ref_space : int
            The index of the reference dataset to use for computing the common scales.

        Parameters for the distance metric:
        metric : str
            The distance metric to use. The distance function can be
            'Lp', 'isomap',
            'braycurtis', 'canberra', 'chebyshev', 'cityblock', 'correlation',
            'cosine', 'dice', 'euclidean', 'hamming', 'jaccard', 'jensenshannon',
            'kulczynski1', 'mahalanobis', 'matching', 'minkowski',
            'rogerstanimoto', 'russellrao', 'seuclidean', 'sokalmichener',
            'sokalsneath', 'sqeuclidean', 'yule'.
        p : float
            Parameter for the Minkowski metric.
        n_neighbors : int
            The number of neighbors to use in the distance metric.

        Parameters for the magnitude function computation:
        method : str
            The method to use to compute the magnitude functions.
            One of 'cholesky', 'scipy', 'scipy_sym', 'inv', 'pinv', 'conjugate_gradient_iteration', 'cg'.

        Other parameters:
        names : list of str
            The names of the datasets.

        Returns
        -------
        MagDiversity : object
            An object that can be used to compute and compare the magnitude functions of multiple spaces.
        """

        if not isinstance(Xs, list):
            raise Exception(
                "Xs needs to be a list of one or multiple datasets."
            )

        self._Xs = Xs

        if method is None:
            if metric in ["euclidean", "Lp", "minowski", "cityblock", "cosine"]:
                method = "cholesky"
            else:
                method = "scipy_sym"

        if names is None:
            names = [f"X_{i}" for i in range(len(Xs))]

        self._names = names

        self._ts = ts
        self._n_ts = n_ts
        self._method = method
        self._metric = metric
        self._p = p
        self._n_neighbors = n_neighbors
        self._target_prop = target_prop

        if ref_space is not None:
            if not isinstance(ref_space, int):
                raise Exception(
                    "ref_space needs to be an integer index corresponding to the index of the reference dataset in the list of input datasets."
                )
            else:
                if ref_space >= len(Xs):
                    raise Exception(
                        "ref_space needs to be an integer index corresponding to the index of the reference dataset in the list of input datasets."
                    )

        self._ref_space = ref_space

        self._Mags = None
        self._t_convs = None
        self._MagAreas = None
        self._MagDiffs = None
        self._q = q

    #  ╭──────────────────────────────────────────────────────────╮
    #  │ Find the Evaluation Scales                               │
    #  ╰──────────────────────────────────────────────────────────╯

    def set_ref_space(self, ref_space):
        """
        Set the reference space to use for computing the common scales.

        Parameters
        ----------
        ref_space : int
            The index of the reference dataset to use for computing the common scales.
        """
        self._ref_space = ref_space
        return None

    def get_t_convs(self):
        """
        Get the approximate convergence scales for all datasets.
        """
        t_convs = []
        for i, X in enumerate(self._Xs):
            if self._Mags is not None:
                Mag = self._Mags[i]
            else:
                Mag = Magnipy(
                    X,
                    ts=self._ts,
                    scale_finding="convergence",
                    target_prop=self._target_prop,
                    n_ts=2,
                    log_scale=False,
                    method=self._method,
                    metric=self._metric,
                    p=self._p,
                    one_point_property=True,
                    return_log_scale=False,
                    perturb_singularities=True,
                    recompute=False,
                    name=self._names[i],
                    positive_magnitude=False,
                )
            t_convs.append(Mag.get_t_conv())
            # Mags.append(Mag)
        # self._Mags = Mags
        self._t_convs = t_convs
        return t_convs

    def get_common_scales(self, quantile=0.5):
        """
        Determine the shared evaluation interval for the magnitude functions.
        To do this, the approximate convergence scale of the reference dataset is computed
        and used as the common cutoff scale to define the evaluation interval.
        Otherwise, if no reference space is set the convergence scales of all magnitude
        functions are computed and the shared evaluation scales are determined as a
        quantile (e.g. the median) of the convergence scales for all datasets.

        Parameters
        ----------
        quantile : float
            The quantile to use for determining the common scales.
            By default 0.5 (median convergence scale).
        """
        if self._t_convs is None:
            t_convs = self.get_t_convs()

        if self._ref_space is not None:
            t_cut = self._t_convs[self._ref_space]
        else:
            if self._q is None:
                quantile = 0.5
            else:
                quantile = self._q
            t_cut = np.quantile(self._t_convs, quantile)
        ts = get_scales(
            t_cut,
            self._n_ts,
            log_scale=False,
            one_point_property=True,
        )
        self._t_cut = t_cut
        return ts

    def change_scales(self, ts=None, t_cut=None):
        """
        Change the evaluation scales of the magnitude functions.
        If no scales are given, the evaluation interval is reset to None.

        Parameters
        ----------
        ts : array_like, shape (`n_ts_new`, )
            The new scales at which to evaluate the magnitude functions.
        t_cut : float
            The scale at which to cut the magnitude functions.
        """
        if ts is None:
            if t_cut is None:
                self._ts = None
                # raise Exception("A new evaluation interval or a cut-off scale need to be specified to change the evaluation scales!")
            else:
                self._ts = get_scales(
                    t_cut,
                    self._n_ts,
                    log_scale=self._log_scale,
                    one_point_property=self._one_point_property,
                )
        else:
            self._ts = ts
        for Mag in self._Mags:
            Mag.change_scales(ts=self._ts)
        # self._ts = ts
        return self._Mags

    #  ╭──────────────────────────────────────────────────────────╮
    #  │ Compute Magnitude Functions                              │
    #  ╰──────────────────────────────────────────────────────────╯

    def _compute_magnitude(self, quantile=0.5):
        """
        Compute the magnitude functions for all datasets.
        """

        if self._ts is None:
            t_convs = self.get_t_convs()
            ts = self.get_common_scales(quantile=quantile)
            self._ts = ts

        Mags = []
        for i, X in enumerate(self._Xs):
            Mag = Magnipy(
                X,
                ts=ts,
                scale_finding="convergence",
                target_prop=self._target_prop,
                method=self._method,
                metric=self._metric,
                p=self._p,
                one_point_property=True,
                return_log_scale=False,
                perturb_singularities=True,
                recompute=False,
                name=self._names[i],
                positive_magnitude=False,
            )
            Mags.append(Mag)
        self._Mags = Mags
<<<<<<< HEAD
        self._t_convs = t_convs

        if self._ts is None:
            ts = self.get_common_scales()
            Mags = self.change_scales(ts)
        self._Mags = Mags
=======
>>>>>>> af754bab
        return Mags

    def get_magnitude_functions(self):
        """
        Get the magnitude functions for all datasets.

        Returns
        -------
        mag_df : ndarray, shape (`n_datasets`, `n_ts`)
            The magnitude functions for all datasets.
        ts : array_like, shape (`n_ts`,)
            The scales at which the magnitude functions are evaluated.
        """

        if self._Mags is None:
            self._compute_magnitude()
        mag_df = np.zeros((len(self._Mags), len(self._ts)))
        for i, Mag in enumerate(self._Mags):
            mag_df[i, :] = Mag.get_magnitude()[0]
        return mag_df, self._ts

    #  ╭──────────────────────────────────────────────────────────╮
    #  │ Diversity Summaries                                      │
    #  ╰──────────────────────────────────────────────────────────╯

    def MagAreas(
        self, integration="trapz", absolute_area=True, scale=True, plot=False
    ):
        """
        Compute the areas under the magnitude functions for all datasets.

        Parameters
        ----------
        integration : str
            The integration method to use. One of 'trapz', 'simps'.
        absolute_area : bool
            Whether to compute the absolute area under the magnitude function.
        scale : bool
            Whether to scale the magnitude function to the interval [0, 1].
        plot : bool
            Whether to plot the magnitude functions.

        Returns
        -------
        areas : list of float
            The areas under the magnitude functions for all datasets.
        """
        if self._Mags is None:
            self._compute_magnitude()
        areas = []
        for Mag in self._Mags:
            Mag._magnitude_area = None
            areas.append(
                Mag.MagArea(
                    integration=integration,
                    absolute_area=absolute_area,
                    scale=scale,
                    plot=plot,
                )
            )
        self._MagAreas = areas
        return areas

    def MagDiffs(
        self,
        integration="trapz",
        absolute_area=True,
        scale=True,
        plot=False,
        pairwise=True,
    ):
        """
        Compute the pairwise differences between the magnitude functions for all datasets.

        Parameters
        ----------
        ind_ref : int
            The index of the reference dataset to compare the magnitude functions to.
        integration : str
            The integration method to use. One of 'trapz', 'simps'.
        absolute_area : bool
            Whether to compute the absolute area between the magnitude functions.
        scale : bool
            Whether to scale the magnitude functions to the interval [0, 1].
        plot : bool
            Whether to plot the magnitude function differences.
        pairwise : bool
            Whether to compute the pairwise differences between all datasets.
            If False, the differences are computed to the reference dataset.
            If True, the differences are computed for all datasets.

        Returns
        -------
        diffs : ndarray, shape (`n_datasets`, `n_datasets`) OR ndarray, shape (`n_datasets`, )
            The pairwise differences between the magnitude functions for all datasets OR
            the differences to the reference dataset.
        """
        if self._Mags is None:
            self._compute_magnitude()
        # if self._ref_space is not None:

        if pairwise:
            diffs = np.zeros((len(self._Mags), len(self._Mags)))
            for i, Mag in enumerate(self._Mags):
                for j in range(i + 1, len(self._Mags)):
                    diffs[i, j] = Mag.MagDiff(
                        self._Mags[j],
                        integration=integration,
                        absolute_area=absolute_area,
                        scale=scale,
                        plot=plot,
                    )
            diffs = diffs + diffs.T
            self._MagDiffs = diffs
        else:
            if self._ref_space is None:
                raise Exception(
                    "A reference space needs to be specified to compute the reference-based differences between the magnitude functions!"
                )
            Mag_ref = self._Mags[self._ref_space].copy()
            diffs = np.zeros(len(self._Mags))
            for i, Mag in enumerate(self._Mags):
                diffs[i] = Mag_ref.MagDiff(
                    Mag,
                    integration=integration,
                    absolute_area=absolute_area,
                    scale=scale,
                    plot=plot,
                )
        return diffs

    #  ╭──────────────────────────────────────────────────────────╮
    #  │ Plots                                                    │
    #  ╰──────────────────────────────────────────────────────────╯

    def plot_magnitude_functions(self):
        """
        Plot the magnitude functions for all datasets.
        """
        if self._Mags is None:
            self._compute_magnitude()
        for Mag in self._Mags:
            Mag.plot_magnitude_function()
        return None

    def plot_MagDiffs_heatmap(self):
        """
        Plot the pairwise differences between the magnitude functions for all datasets.
        """
        if self._MagDiffs is None:
            self.MagDiffs()
        import seaborn as sns
        import matplotlib.pyplot as plt
        import pandas as pd

        df = pd.DataFrame(
            self._MagDiffs, columns=self._names, index=self._names
        )
        sns.heatmap(df, annot=False, cmap="rocket_r")
        plt.show()
        return None<|MERGE_RESOLUTION|>--- conflicted
+++ resolved
@@ -268,15 +268,12 @@
             )
             Mags.append(Mag)
         self._Mags = Mags
-<<<<<<< HEAD
         self._t_convs = t_convs
 
         if self._ts is None:
             ts = self.get_common_scales()
             Mags = self.change_scales(ts)
         self._Mags = Mags
-=======
->>>>>>> af754bab
         return Mags
 
     def get_magnitude_functions(self):
