"""File for creating example datasets for user tutorials."""

from importlib import reload
import numpy as np
import pandas as pd
from matplotlib import pyplot as plt
from sklearn.datasets import make_swiss_roll, make_blobs
from sklearn.preprocessing import MinMaxScaler
from magnipy.utils.datasets import (
    sample_points_gaussian,
    sample_points_gaussian_2,
    sample_points_square,
    hawkes_process,
)
from magnipy.utils.plots import plot_points
from magnipy import Magnipy
import bisect
from matplotlib.animation import FuncAnimation
from magnipy.diversipy import Diversipy


#  ╭──────────────────────────────────────────────────────────╮
#  │ Diversipy Tutorial                                       │
#  ╰──────────────────────────────────────────────────────────╯


def get_Xs():
    # Sample 200 points randomly from the square [0, 2]
    X1 = sample_points_square(200, 2)

    # Sample from hawkes process
    np.random.seed(1)
    X2 = hawkes_process(91, 0.6)
    X2 = (X2 * 2)[:200, :]

    # Sample 100 points each from Gaussians at (0.5, 0.5) and (1.5, 1.5)
    mean2 = [[0.5, 0.5], [1.5, 1.5]]
    cov2 = np.eye(2) * 0.02
    X3 = np.concatenate([sample_points_gaussian(mean, cov2, 100) for mean in mean2])

    # Sample 200 points from a Gaussian centered at (0, 0.5)
    mean1 = [0.5, 0.5]
    cov1 = np.eye(2) * 0.02
    X4 = sample_points_gaussian(mean1, cov1, 200)
    return X1, X2, X3, X4


def plot_spaces(X1, X2, X3, X4):
    fig2, ax2 = plt.subplots(2, 2, figsize=(8, 8))

    axs = [ax2[0, 0], ax2[1, 0], ax2[0, 1], ax2[1, 1]]

    datasets = [X1, X2, X3, X4]

    colors = ["C0", "C1", "C2", "C3"]
    texts = ["X1", "X2", "X3", "X4"]
    names = [
        "X1 random pattern",
        "X2 clustered pattern",
        "X3 two Gaussians",
        "X4 one Gaussian",
    ]

    for i, ax in enumerate(axs):
        plot_points(ax, datasets[i], color=colors[i], label=texts[i])

    for i, ax in enumerate(axs):
        ax.text(
            0.04,
            0.79,
            texts[i],
            transform=ax.transAxes,
            color=colors[i],
            fontsize=60,
            bbox=dict(facecolor="white", alpha=0.9),
        )
        ax.set_xlim(0, 2)
        ax.set_ylim(0, 2)
        ax.set_xticks([])
        ax.set_yticks([])
        ax.set_xticklabels([])
        ax.set_yticklabels([])

    plt.subplots_adjust(wspace=0.05, hspace=0.05)
    plt.tight_layout()
    plt.show()


#  ╭──────────────────────────────────────────────────────────╮
#  │ Magnipy Tutorial                                         │
#  ╰──────────────────────────────────────────────────────────╯


def normalize(data):
    scaler = MinMaxScaler()
    # Normalize the data
    normalized_data = scaler.fit_transform(data)
    return normalized_data


def get_random(n=1000):
    np.random.seed(0)
    rando = np.random.uniform(0, 10, size=(n, 3)), 3
    rando_data = rando[0]
    rando_df = pd.DataFrame(normalize(rando_data), columns=["x", "y", "z"])
    return rando_data, rando_df


def get_clusters(n=1000):
    # Clusters/blobs
    np.random.seed(54)
    blobs = make_blobs(n, centers=5, n_features=3)[0], 3
    blobs_data = blobs[0]
    blobs_df = pd.DataFrame(normalize(blobs_data), columns=["x", "y", "z"])
    return blobs_data, blobs_df


def get_swiss_roll(n=1000):
    # Swiss roll
    sr = make_swiss_roll(n)[0], 2
    sr_data = sr[0]
    sr_df = pd.DataFrame(normalize(sr_data), columns=["x", "y", "z"])
    return sr_data, sr_df


def show_magnitude_function(df, ts):
    print(f"t \tX1 \tX2 \tX3 \tX4")
    x1 = df[0]
    x2 = df[1]
    x3 = df[2]
    x4 = df[3]
    for idx in range(0, len(ts)):
        print(
            f"{ts[idx]:.2f} \t{x1[idx]:.2f} \t{x2[idx]:.2f} \t{x3[idx]:.2f} \t{x4[idx]:.2f}"
        )


def plot_df(df, title):
    fig = plt.figure()
    ax = fig.add_subplot(111, projection="3d")
    ax.scatter(df["x"], df["y"], df["z"], c=df["z"], cmap="viridis", marker="o", s=5)
    plt.title(title)
    plt.show()


def plot_dfs(dfs, titles):
    n = len(dfs)

    # Create a figure with 1 row and n columns of 3D subplots
    fig, axes = plt.subplots(1, n, figsize=(18, 6), subplot_kw={"projection": "3d"})

    for idx in range(0, n):
        df = dfs[idx]
        title = titles[idx]
        color = "C" + str(idx)
        axes[idx].scatter(df["x"], df["y"], df["z"], color=color)
        axes[idx].set_title(title)

    # Adjust layout and show the figure
    plt.tight_layout()
    plt.show()


def plot_matrices(matrices, titles):
    n = len(matrices)
    fig, axes = plt.subplots(1, n, figsize=(12, 4))

    for idx in range(0, n):
        # normalizing
        # matrix = normalize_viridis(matrices[idx])
        # print(np.max(matrix))
        matrix = matrices[idx]
        title = titles[idx]
        axes[idx].imshow(matrix, cmap="viridis", interpolation="nearest")
        axes[idx].set_title(title)

    # Adjust layout and show the figure
    plt.tight_layout()
    plt.show()


def plot_matrix_heatmaps(matrices, distance=True, metric="Euclidean Distance"):
    fig, axs = plt.subplots(1, 3, figsize=(10, 5), constrained_layout=True)
    if distance:
        fig.suptitle("Distance Matrices")
        label = metric
    else:
        fig.suptitle("Similarity Matrices")
        label = "Similarity"

    # Find the global min and max across all datasets
    vmin = min(matrices[0].min(), matrices[1].min(), matrices[2].min())
    vmax = max(matrices[0].max(), matrices[1].max(), matrices[2].max())

    rando_heatmap = axs[0].imshow(matrices[0], cmap="viridis", vmin=vmin, vmax=vmax)
    axs[0].set_title("Random")
    axs[0].set_ylabel("Index of Datapoint")
    blob_heatmap = axs[1].imshow(matrices[1], cmap="viridis", vmin=vmin, vmax=vmax)
    axs[1].set_title("Blobs / Clusters")
    swiss_heatmap = axs[2].imshow(matrices[2], cmap="viridis", vmin=vmin, vmax=vmax)
    axs[2].set_title("Swiss Roll")

    fig.colorbar(
        rando_heatmap,
        ax=axs,
        orientation="horizontal",
        location="bottom",
        label=label,
    )
    plt.show()


def plot_weights(dfs, ts, weights, titles):
    # scaling colorbar
    vmin = min(weights[0][:, 0].min(), weights[1][:, 0].min(), weights[2][:, 0].min())
    vmax = max(
        weights[0][:, -1].max(),
        weights[1][:, -1].max(),
        weights[2][:, -1].max(),
    )

    # initialize figure
    n = len(dfs)
    fig, axes = plt.subplots(
        n,
        3,
        figsize=(18, 16),
        subplot_kw={"projection": "3d"},
        constrained_layout=True,
    )

    for idx in range(0, n):
        df = dfs[idx]
        title = titles[idx]
        weight_vals = weights[idx]

        # determining t values to plot
        t = ts[idx]
        t_conv = t[-1]
        quarter_conv_val = 0.25 * t_conv
        quarter_conv_idx = find_closest_index(t, quarter_conv_val)
        half_conv_val = 0.5 * t_conv
        half_conv_idx = find_closest_index(t, half_conv_val)
        t_idxs = [quarter_conv_idx, half_conv_idx, -1]

        for t_idx in range(0, 3):
            t_val = t_idxs[t_idx]
<<<<<<< HEAD
            #print([quarter_conv_idx, half_conv_idx, -1])
=======
>>>>>>> 6bfdd49b
            weights_at_t = weight_vals[:, t_val]

            plot = axes[idx, t_idx].scatter(
                df["x"],
                df["y"],
                df["z"],
                c=weights_at_t,
                cmap="viridis",
                vmin=vmin,
                vmax=vmax,
            )
            # labeling each row
            if t_idx == 0:
                axes[idx, t_idx].text(
                    0,
                    0,
                    1.7,
                    f"{title}",
                    fontsize=14,
                )
            # labeling each column
            if idx == 0:
                if t_idx == 0:
                    axes[idx, t_idx].set_title(
                        "$t=1/4 * t_{{conv}}$ \n1/4 of the Convergence Scale"
                    )
                elif t_idx == 1:
                    axes[idx, t_idx].set_title(
                        "$t=1/2 * t_{{conv}}$ \n1/2 of the Convergence Scale"
                    )
                else:
                    axes[idx, t_idx].set_title("$t=t_{{conv}}$ \nConvergence Scale")

    # Adjust layout and show the figure
    cbar = fig.colorbar(
        plot,
        ax=axes,
        aspect=50,
        shrink=0.8,
        orientation="horizontal",
        location="top",
    )
    cbar.set_label("Magnitude Weights", fontsize=20)
    plt.show()


def find_closest_index(sorted_list, target):
    # Find the position to insert `target` in the sorted list
    pos = bisect.bisect_left(sorted_list, target)

    # Check the left and right neighbors for the closest value
    if pos == 0:
        return 0  # Closest is the first element
    elif pos == len(sorted_list):
        return len(sorted_list) - 1  # Closest is the last element

    # Get the closest between the two neighboring indices
    before = pos - 1
    after = pos
    if abs(sorted_list[before] - target) <= abs(sorted_list[after] - target):
        return before
    else:
        return after


def show_magnitude_table(magnitudes, t_vals):
    random, random_t = magnitudes[0], t_vals[0]
    blobs, blobs_t = magnitudes[1], t_vals[1]
    swiss, swiss_t = magnitudes[2], t_vals[2]
    print(f"Random Dataset \t\tBlobs Dataset \t\t\tSwiss Roll Dataset")
    print(f"t \t Magnitude \tt \t Magnitude \tt \t Magnitude")
    for i in range(0, len(magnitudes[0])):
        print(
            f"{random_t[i]:.2f} \t {random[i]:.2f}    \t{blobs_t[i]:.2f} \t {blobs[i]:.2f}     \t {swiss_t[i]:.2f} \t {swiss[i]:.2f}"
        )
    return None


#  ╭──────────────────────────────────────────────────────────╮
#  │ Mode Dropping/Collapse                                   │
#  ╰──────────────────────────────────────────────────────────╯


def sample_points_gaussian(mean, cov, n):
    """Function for sampling clusters"""
    points = np.random.multivariate_normal(mean, cov, n)
    return points


def get_mode_dropping_datasets():
    # Setting hyperparameters
    np.random.seed(4)
    mean1 = [5, 6]
    cov1 = np.eye(2) * 1.1
    size = 50

    # Sampling data
    points1 = sample_points_gaussian(mean1, cov1, size)
    points2 = sample_points_gaussian([0, 0], cov1, size)
    points3 = sample_points_gaussian([10, 0], cov1, size)
    initial_X = np.concatenate([points1, points2, points3], axis=0)

    # Replacement points in purple mode
    more_points1 = sample_points_gaussian(mean1, cov1, size * 2)
    colors = np.array(
        np.concatenate([np.zeros(size), np.ones(size), np.ones(size) * 2])
    )

    # Get datasets that simulate gradual mode dropping
    Xs = []
    colors = []
    for frame in range(size):
        # Replacing points from modes 2 and 3 with points from mode 1 Gaussian
        X_new = np.concatenate(
            [
                points1,
                points2[: (size - frame)],
                points3[: (size - frame)],
                more_points1[: (2 * (frame))],
            ],
            axis=0,
        )
        # Updating color mapping
        new_colors = np.array(
            np.concatenate(
                [
                    np.zeros(size),
                    np.ones(size - frame),
                    np.ones(size - frame) * 2,
                    np.zeros(2 * (frame)),
                ]
            )
        )
        Xs.append(X_new)
        colors.append(new_colors)
    return Xs, colors


def get_mode_collapse_datasets():
    # Setting hyperparameters
    np.random.seed(4)
    mean1 = [5, 6]
    cov1 = np.eye(2) * 1.1
    size = 50

    # Sampling data
    points1 = sample_points_gaussian(mean1, cov1, size)
    points2 = sample_points_gaussian([0, 0], cov1, size)
    points3 = sample_points_gaussian([10, 0], cov1, size)

    # Replacement points in purple mode sampled from Gaussian with smaller convariance
    new_cov = np.eye(2) * 0.3
    mode_collapse_pts = sample_points_gaussian(mean1, new_cov, size * 2)

    Xs_collapse = []
    colors_collapse = []
    for frame in range(size):
        # Replacing points from modes 2 and 3 with points from mode 1 Gaussian
        X_new = np.concatenate(
            [
                points1[: (size - (frame))],
                points2,
                points3,
                mode_collapse_pts[:frame],
            ],
        )
        # Updating color mapping
        new_colors = np.array(
            np.concatenate(
                [
                    np.zeros(size - (frame)),
                    np.ones(size),
                    np.ones(size) * 2,
                    np.zeros((frame)),
                ]
            )
        )
        # Adding to ongoing simulation data
        Xs_collapse.append(X_new)
        colors_collapse.append(new_colors)
    return Xs_collapse, colors_collapse


def plot_simulation_progression(Xs, colors, size):
    midway_idx = size // 2
    x_int = (-3, 15)
    y_int = (-3, 10)

    fig, ax = plt.subplots(1, 3, figsize=(15, 5))

    ax[0].scatter(Xs[0][:, 0], Xs[0][:, 1], c=colors[0], cmap="viridis", alpha=0.6)
    ax[0].set_xlim(x_int)
    ax[0].set_ylim(y_int)
    ax[0].set_title("Beginning of Simulation (X0)")
    ax[1].scatter(
        Xs[midway_idx][:, 0],
        Xs[midway_idx][:, 1],
        c=colors[midway_idx],
        cmap="viridis",
        alpha=0.6,
    )
    ax[1].set_title("Midway Through Simulation")
    ax[1].set_xlim(x_int)
    ax[1].set_ylim(y_int)
    ax[2].scatter(Xs[-1][:, 0], Xs[-1][:, 1], c=colors[-1], cmap="viridis", alpha=0.6)
    ax[2].set_title("End of Simulation")
    ax[2].set_xlim(x_int)
    ax[2].set_ylim(y_int)


def plot_diversity_measures(mag_areas, mag_diffs, mag_diffs_normalised, size):
    fig, ax = plt.subplots(1, 3, figsize=(15, 5))
    xs = range(0, size)
    ax[0].plot(xs, mag_areas)
    ax[0].set_xlabel("Dropping Simulation Iteration")
    ax[0].set_title("MagArea")
    ax[0].axhline(y=mag_areas[0], color="red", label="MagArea of X0")
    ax[0].legend(loc="upper right")
    ax[1].plot(xs, mag_diffs)
    ax[1].set_xlabel("Dropping Simulation Iteration")
    ax[1].set_title("MagDiff with respect to X0")
    ax[2].plot(xs, mag_diffs_normalised)
    ax[2].set_xlabel("Dropping Simulation Iteration")
    ax[2].set_title("Normalised MagDiff with respect to X0")
    fig.show()


def create_animation(is_dropping: bool, metric="magdiff"):
    """Creates a mode-dropping or mode-collapse simulation, creating a gif in the assets folder as output.
    If is_dropping is True, does a mode dropping simulation. Otherwise, mode collapse.
    Metric is one of: "magarea", "magdiff", "normalised_magdiff"
    """
    if is_dropping:
        Xs, colors = get_mode_dropping_datasets()
    else:
        Xs, colors = get_mode_collapse_datasets()
    size = len(Xs)

    # Intializing Diversipy object with our simulated datasets, such that X0 is our reference space (idx=0)
    div = Diversipy(Xs=Xs, ref_space=0)

    # Calculating intrinsic diversity (MagArea) for all datasets
    mag_areas = div.MagAreas(scale=True)
    # Calculating difference in diversity with respect to X0 (MagDiff) for all datasets
    mag_diffs = div.MagDiffs(scale=True, pairwise=False)
    # Calculating normalised MagDiff for all datasets
    mag_diffs_normalised = mag_diffs / mag_areas[0]

    # Initial figure
    fig, ax = plt.subplots(figsize=(10, 5))
    scat = ax.scatter(Xs[0][:, 0], Xs[0][:, 1], c=colors[0], cmap="viridis", alpha=0.6)

    def update(frame):
        fig.clear()

        X_new = Xs[frame]
        new_colors = colors[frame]
        new_x = X_new[:, 0]
        new_y = X_new[:, 1]

        ax1 = fig.add_subplot(
            121, aspect="equal", autoscale_on=False, xlim=(-3, 14), ylim=(-4, 10)
        )
        ax1.scatter(new_x, new_y, c=new_colors, cmap="viridis", alpha=0.6)
        ax1.set_axis_off()

        if metric == "normalised_magdiff":
            ax2 = fig.add_subplot(
                122,
                aspect="equal",
                autoscale_on=True,
                xlim=(0, size * 2),
                ylim=(min(mag_diffs_normalised), max(mag_diffs_normalised)),
            )
            ax2.plot(
                [r * 2 for r in range(frame)],
                mag_diffs_normalised[:frame],
                label="Normalised MagDiff (MagDiff / Original MagArea)",
                color="black",
            )
            ax2.set_title("Normalised MagDiff (MagDiff / Original MagArea)")
        elif metric == "magdiff":
            ax2 = fig.add_subplot(
                122,
                aspect="equal",
                autoscale_on=True,
                xlim=(0, size * 2),
                ylim=(min(mag_diffs), max(mag_diffs)),
            )
            ax2.plot(
                [r * 2 for r in range(frame)],
                mag_diffs[:frame],
                label="MagDiff",
                color="black",
            )
            ax2.set_title("MagDiff")
        else:
            ax2 = fig.add_subplot(
                122,
                aspect="equal",
                autoscale_on=True,
                xlim=(0, size * 2),
                ylim=(min(mag_areas), max(mag_areas)),
            )
            ax2.plot(
                [r * 2 for r in range(frame)],
                mag_areas[:frame],
                label="MagArea",
                color="black",
            )
            ax2.set_title("MagArea")
        ax2.set_aspect(aspect="auto")
        ax2.spines["right"].set_visible(False)
        ax2.spines["top"].set_visible(False)
        ax2.set_xlabel("Number of points dropped")

        # plt.subplots_adjust(wspace=0.1)

    ani = FuncAnimation(
        fig, update, frames=range(0, size), repeat=False, interval=int(500 / 1 * size)
    )
    if is_dropping:
        if metric == "normalised_magdiff":
            ani.save("./assets/mode_dropping/normalised.gif", fps=10)
        elif metric == "magdiff":
            ani.save("./assets/mode_dropping/magdiff.gif", fps=10)
        else:
            ani.save("./assets/mode_dropping/magarea.gif", fps=10)
    else:
        if metric == "normalised_magdiff":
            ani.save("./assets/mode_collapse/normalised.gif", fps=10)
        elif metric == "magdiff":
            ani.save("./assets/mode_collapse/magdiff.gif", fps=10)
        else:
            ani.save("./assets/mode_collapse/magarea.gif", fps=10)


def create_all_animations():
    """Calls create_mode_dropping animation and saves them in assets folder for all metrics: magarea, magdiff, normalised_magdiff."""
    create_animation(is_dropping=True, metric="magarea")
    create_animation(is_dropping=True, metric="magdiff")
    create_animation(is_dropping=True, metric="normalised_magdiff")
    create_animation(is_dropping=False, metric="magarea")
    create_animation(is_dropping=False, metric="magdiff")
    create_animation(is_dropping=False, metric="normalised_magdiff")


# create_all_animations()<|MERGE_RESOLUTION|>--- conflicted
+++ resolved
@@ -245,10 +245,6 @@
 
         for t_idx in range(0, 3):
             t_val = t_idxs[t_idx]
-<<<<<<< HEAD
-            #print([quarter_conv_idx, half_conv_idx, -1])
-=======
->>>>>>> 6bfdd49b
             weights_at_t = weight_vals[:, t_val]
 
             plot = axes[idx, t_idx].scatter(
