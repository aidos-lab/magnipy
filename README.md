--- conflicted
+++ resolved
@@ -1,23 +1,11 @@
-<<<<<<< HEAD
-# magnipy: Metric Space Magnitude Computations 🔎
-=======
 # magnipy: Metric Space Magnitude Computations 🔍
->>>>>>> af754bab
 
 This is a repository for computing the **_magnitude of a metric space_**, which encodes the **effective size, diversity, and geometry** of a metric space. Given a dataset or distance matrix, **_magnitude_** measures the **effective number of distinct points** in the space at a scale of dissimilarity between observations.
 We introduce the following codebase to compute and compare the magnitude of metric spaces.
 
 ## Main Functionalities and Classes
 
-<<<<<<< HEAD
 ### `Magnipy`: For in-depth magnitude computations on a single metric space.
-=======
-`Diversipy` enables the comparison of multiple spaces by:
-- computing the **magnitude functions** across a set of input datasets
-- automatically choosing **shared evaluation scales**
-- computing **MagDiffs** in comparison with a **reference space** or computing all **pairwise MagDiffs**
-- computing **MagAreas** across the same resolutions for all spaces
->>>>>>> af754bab
 
 The functionalities of `Magnipy` for an individual metric space include:  
 - Computing the metric space's **distance matrix**
